--- conflicted
+++ resolved
@@ -183,11 +183,6 @@
     row = db._cur.execute(stmt).fetchone()
     assert row['tax_id']==999, 'after the update, the record has the correct tax_id set'
     
-<<<<<<< HEAD
-def test_add_seq2taxid(setup_db_with_real_world_fixture):
-    """TODO"""
-    pass
-=======
 def test_all_sequences_iterator(setup_db_with_real_world_fixture):
     db = setup_db_with_real_world_fixture
     it = db.all_sequences_iterator()
@@ -365,5 +360,4 @@
     rows = db._cur.execute("SELECT id, tax_id, mod_fasta_header FROM sequences WHERE id IN(?,?,?) ORDER BY id",id_field_values).fetchall()
     assert len(rows)==3, '3 rows of sequecnces data have been retrieved'
     assert [x['tax_id'] for x in rows ] == [200, 300, 456], 'after the bulk update, the records have the expected new tax_id values'
-    assert [x['mod_fasta_header'] for x in rows ] == ['new header 1', 'new header 2', 'another new header'], 'before the bulk update, none of the records has a mod_fasta_header'
->>>>>>> 4c873f18
+    assert [x['mod_fasta_header'] for x in rows ] == ['new header 1', 'new header 2', 'another new header'], 'before the bulk update, none of the records has a mod_fasta_header'