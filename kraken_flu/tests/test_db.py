--- conflicted
+++ resolved
@@ -362,15 +362,6 @@
     assert [x['tax_id'] for x in rows ] == [200, 300, 456], 'after the bulk update, the records have the expected new tax_id values'
     assert [x['mod_fasta_header'] for x in rows ] == ['new header 1', 'new header 2', 'another new header'], 'before the bulk update, none of the records has a mod_fasta_header'
 
-<<<<<<< HEAD
-def test_prune_db(setup_db):
-    db = setup_db
-    rows = db._cur.execute("SELECT name FROM sqlite_master WHERE type='table' AND name='acc2taxids'").fetchall()
-    assert len(rows)==1, 'the table acc2taxids exists before pruning'
-    assert db.prune_db(), 'method returns True'
-    rows = db._cur.execute("SELECT name FROM sqlite_master WHERE type='table' AND name='acc2taxids'").fetchall()
-    assert not rows, 'the table acc2taxids no longer exists after pruning'
-=======
 def test_all_seq2taxid_iterator(setup_db_with_real_world_fixture):
     db = setup_db_with_real_world_fixture
 
@@ -403,4 +394,12 @@
     assert [x for x in rows if x['id']==9 and x['tax_id']==12814], 'the resultset still contains a linkage for sequences.id 9'
     assert not [x for x in rows if x['id']==21 and x['tax_id']==518987], 'sequences.id 21 no longer in the resultset because it already has a tax_id now'
     
->>>>>>> 331fd1f7
+
+
+def test_prune_db(setup_db):
+    db = setup_db
+    rows = db._cur.execute("SELECT name FROM sqlite_master WHERE type='table' AND name='acc2taxids'").fetchall()
+    assert len(rows)==1, 'the table acc2taxids exists before pruning'
+    assert db.prune_db(), 'method returns True'
+    rows = db._cur.execute("SELECT name FROM sqlite_master WHERE type='table' AND name='acc2taxids'").fetchall()
+    assert not rows, 'the table acc2taxids no longer exists after pruning'