--- conflicted
+++ resolved
@@ -265,29 +265,6 @@
     assert exp_names_out_file.is_file(), 'after running create_db_ready_dir, the expected file taxonomy/names.dmp exists'
     assert exp_lib_out_file.is_file(), 'after running create_db_ready_dir, the expected file library/library.fna exists'
 
-<<<<<<< HEAD
-def test_filter_flu_a_wo_subtype(setup_db_with_real_world_fixture, tmp_path):
-    db = setup_db_with_real_world_fixture
-    kdb = KrakenDbBuilder(db=db)
-    
-    # retrieve data for a flu A sequence which is not filtered out at this point
-    rows = db._cur.execute("SELECT id, include FROM sequences WHERE ncbi_acc = 'NC_002023.1'").fetchall()
-    assert len(rows) == 1, 'a flu A sequence can be retrieved from the DB by NCBI acc'
-    assert rows[0]['include'] == 1, '... the sequence is set to be included'
-    
-    # run the filter - it should not affect any sequences at this point
-    kdb.filter_flu_a_wo_subtype()
-    rows = db._cur.execute("SELECT id, include FROM sequences WHERE ncbi_acc = 'NC_002023.1'").fetchall()
-    assert rows[0]['include'] == 1, 'after running filter_flu_a_wo_subtype, this sequence is unaffected because it has H/N subtypes'
-
-    # set the flu A H subtype of this sequence to NULL and re-run the filter
-    db._cur.execute("UPDATE sequences SET flu_a_h_subtype = NULL WHERE ncbi_acc = 'NC_002023.1'")
-    db._con.commit()
-    kdb.filter_flu_a_wo_subtype()
-    rows = db._cur.execute("SELECT id, include FROM sequences WHERE ncbi_acc = 'NC_002023.1'").fetchall()
-    assert rows[0]['include'] == 0, 'having set H subtype to NULL, this sequence is now filtered out by filter_flu_a_wo_subtype'
-    
-=======
 def test_link_all_unlinked_sequences_to_taxonomy_nodes(setup_db_with_real_world_fixture, tmp_path):
     db = setup_db_with_real_world_fixture
     kdb = KrakenDbBuilder(db=db)
@@ -318,4 +295,25 @@
     rows = db._cur.execute(stmt_tax_id_set).fetchall()
     assert len(rows) == 2, 'check with reverse logic that 2 sequences now have a tax_id'
     assert [x for x in rows if x['id']==9 and x['tax_id']==12814], 'the resultset contains an expected association of sequences.id 9 with tax_id 12814'
->>>>>>> 577f799b
+
+def test_filter_flu_a_wo_subtype(setup_db_with_real_world_fixture, tmp_path):
+    db = setup_db_with_real_world_fixture
+    kdb = KrakenDbBuilder(db=db)
+    
+    # retrieve data for a flu A sequence which is not filtered out at this point
+    rows = db._cur.execute("SELECT id, include FROM sequences WHERE ncbi_acc = 'NC_002023.1'").fetchall()
+    assert len(rows) == 1, 'a flu A sequence can be retrieved from the DB by NCBI acc'
+    assert rows[0]['include'] == 1, '... the sequence is set to be included'
+    
+    # run the filter - it should not affect any sequences at this point
+    kdb.filter_flu_a_wo_subtype()
+    rows = db._cur.execute("SELECT id, include FROM sequences WHERE ncbi_acc = 'NC_002023.1'").fetchall()
+    assert rows[0]['include'] == 1, 'after running filter_flu_a_wo_subtype, this sequence is unaffected because it has H/N subtypes'
+
+    # set the flu A H subtype of this sequence to NULL and re-run the filter
+    db._cur.execute("UPDATE sequences SET flu_a_h_subtype = NULL WHERE ncbi_acc = 'NC_002023.1'")
+    db._con.commit()
+    kdb.filter_flu_a_wo_subtype()
+    rows = db._cur.execute("SELECT id, include FROM sequences WHERE ncbi_acc = 'NC_002023.1'").fetchall()
+    assert rows[0]['include'] == 0, 'having set H subtype to NULL, this sequence is now filtered out by filter_flu_a_wo_subtype'
+    