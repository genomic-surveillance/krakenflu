import pytest
import os.path
from importlib_resources import files

from kraken_flu.src.kraken_db_builder import KrakenDbBuilder
from kraken_flu.src.db import Db

FIXTURE_DIR = files('kraken_flu.tests.fixtures')
TAX_DIR = FIXTURE_DIR.joinpath(os.path.join('kraken_ncbi_data','taxonomy'))

SMALL_VIRUS_FILE = FIXTURE_DIR.joinpath(os.path.join('kraken_ncbi_data','library','viral','library.fna'))
OTHER_SMALL_VIRUS_FILE = FIXTURE_DIR.joinpath(os.path.join('ncbi_data_not_kraken','library','viral','library.fna'))

# set this to True to make the tests print all executed SQL or False to stop that
PRINT_SQL_TRACE=True

@pytest.fixture(scope='function')
def setup_db( tmp_path ):
    db_path = tmp_path / 'kraken_flu.db'
    db = Db(db_path, debug=PRINT_SQL_TRACE)
    yield db

@pytest.fixture(scope='function')
def setup_db_with_fixture( setup_db ):
    db = setup_db
    fixture_dir = files('kraken_flu.tests.fixtures')
    db_fixture_file = fixture_dir.joinpath(os.path.join('db_fixtures','db_fixture1.sql'))
    with open(db_fixture_file, 'r') as file:
        file_content = file.read()
    db._cur.executescript(file_content)
    yield db

@pytest.fixture(scope='function')
def setup_db_with_real_world_fixture( setup_db ):
    db = setup_db
    fixture_dir = files('kraken_flu.tests.fixtures')
    db_fixture_file = fixture_dir.joinpath(os.path.join('db_fixtures','db_fixtures2.sql'))
    with open(db_fixture_file, 'r') as file:
        file_content = file.read()
    db._cur.executescript(file_content)
    yield db
    
@pytest.fixture(scope='function')
def setup_db_with_rsv_fixture( setup_db ):
    db = setup_db
    fixture_dir = files('kraken_flu.tests.fixtures')
    db_fixture_file = fixture_dir.joinpath(os.path.join('rsv','rsv_db_fixture1.sql'))
    with open(db_fixture_file, 'r') as file:
        file_content = file.read()
    db._cur.executescript(file_content)
    yield db

# TODO need to clean up this duplication of fixture definitions
@pytest.fixture(scope='function')
def setup_db_with_rsv_fixture_for_filter( setup_db ):
    db = setup_db
    fixture_dir = files('kraken_flu.tests.fixtures')
    db_fixture_file = fixture_dir.joinpath(os.path.join('rsv','rsv_db_fixture2.sql'))
    with open(db_fixture_file, 'r') as file:
        file_content = file.read()
    db._cur.executescript(file_content)
    yield db


def test_init_no_patht():
    kdb = KrakenDbBuilder()
    assert kdb
    assert isinstance(kdb._db, Db)
    assert kdb.db_path,'a temp file path has been assigned to build the DB'
    assert not kdb.db_ready(), 'the initial state of the DB is not ready'
    
def test_init_path( tmp_path ):
    db_path = tmp_path / 'kraken_flu.db'
    kdb = KrakenDbBuilder(db_path= db_path)
    assert kdb.db_path == db_path, 'providing a path results in the DB path being set to that path'    
    
def test_load_fasta():
    kdb = KrakenDbBuilder()
    assert kdb.fasta_files_loaded == [], 'before we upload a FASTA file, the list of loaded FASTA files is empty'
    kdb.load_fasta_file(file_path=SMALL_VIRUS_FILE)
    assert kdb.fasta_files_loaded == [SMALL_VIRUS_FILE ], 'after loading one file, the list of loaded FASTA contains the path of the single file loaded'

    # add a second FASTA file, set the category this time
    kdb.load_fasta_file(file_path=OTHER_SMALL_VIRUS_FILE, category='other')
    assert kdb.fasta_files_loaded == [SMALL_VIRUS_FILE, OTHER_SMALL_VIRUS_FILE], 'now there are two FASTA file path recorded as loaded into DB'

def test_load_taxonomy():
    kdb = KrakenDbBuilder()
    assert not kdb.taxonomy_loaded, 'taxonomy_loaded returns False before we load anything'
    kdb.load_taxonomy_files(taxonomy_dir=TAX_DIR, no_acc2taxid= True)
    assert kdb.taxonomy_loaded, 'after loading, taxonomy_loaded returns True'
    
def test_db_ready():
    kdb = KrakenDbBuilder()
    assert not kdb.db_ready(), 'db_ready is False before we load the files into DB'
    kdb.load_taxonomy_files(taxonomy_dir=TAX_DIR, no_acc2taxid= True)
    assert not kdb.db_ready(), 'db_ready is still False after loading just the taxonomy files into DB'
    kdb.load_fasta_file(file_path=SMALL_VIRUS_FILE)
    assert kdb.db_ready(), 'after also loading at least one FASTA file, db_ready is now True'
    
def test_filter_incomplete_flu(setup_db_with_real_world_fixture):
    db = setup_db_with_real_world_fixture
    kdb = KrakenDbBuilder(db=db)
    not_included_stmt='SELECT * FROM sequences WHERE include=0'
    rows = db._cur.execute(not_included_stmt).fetchall()
    assert len(rows) == 0 , 'there are no sequences marked as not included before we begin'
    
    assert kdb.filter_incomplete_flu()
    
    # The data for flu B isolate B/Lee/1940 has a segment 1 with a name that cannot be parsed
    # For that reason, without any attempt to rescue this isolate, the method should now identify
    # 7 segments that do have a flu_name but this isolate is incomplete due to the missing segment 1
    rows = db._cur.execute(not_included_stmt).fetchall()
    assert len(rows) == 7 , 'due to one flu B seg1 not having a parsable flu isolate name, the 7 remaining segments are incomplete and hence marked not to be included'
    
    # Make another isolate incomplete by setting the segment length to something very small
    select_a_seg1_stmt = """
    SELECT id 
    FROM sequences
    WHERE flu_name = ?
    AND segment_number = 1
    """
    seq1_row = db._cur.execute(select_a_seg1_stmt,['A/Puerto Rico/8/1934(H1N1)']).fetchone()
    assert seq1_row
    update_stmt = """
    UPDATE sequences
    SET seq_length = 100
    WHERE id = ?
    """
    db._cur.execute(update_stmt,[seq1_row['id']])
    db._con.commit()

    # rerun the filter, it should now filter out all segments of this isolate because it no longer
    # has 8 full-length segments
    assert kdb.filter_incomplete_flu()

    rows = db._cur.execute(not_included_stmt).fetchall()
    assert len(rows) == 15 , 'setting seg1 one one isolate to a very small length results in all 8 segments of this isolate being excluded, bringing total exclude count to 15'
    
    # make another isolate incomplete but this time exclude it from the filter, so it should still pass
    isolate_name='A/California/07/2009(H1N1)'
    seq1_row = db._cur.execute(select_a_seg1_stmt,[isolate_name]).fetchone()
    assert seq1_row
    db._cur.execute(update_stmt,[seq1_row['id']])
    db._con.commit()
    
    assert kdb.filter_incomplete_flu(filter_except_patterns=[isolate_name])
    rows = db._cur.execute(not_included_stmt).fetchall()
    assert len(rows) == 15 , 'making another isolate incomplete but also including it in the exempt names should leave the isolate unfiltered and the exclude count unchanged'
    
def test_next_new_tax_id(setup_db_with_fixture):
    db = setup_db_with_fixture
    kdb = KrakenDbBuilder(db=db)
    assert kdb.next_new_tax_id() == db.max_tax_id() + 1, 'the initial next new tax_id is the maximum tax_id from the DB +1'
    assert kdb.next_new_tax_id() == db.max_tax_id() + 2, 'requesting a new tax id again returns an incremented id'

def test_create_segmented_flu_taxonomy_nodes(setup_db_with_real_world_fixture):
    db = setup_db_with_real_world_fixture
    kdb = KrakenDbBuilder(db=db)
    stmt = """
    SELECT 
        taxonomy_nodes.tax_id AS tax_id,
        taxonomy_nodes.parent_tax_id AS parent_tax_id,
        taxonomy_names.name AS name,
        taxonomy_names.name_class AS name_class
    FROM taxonomy_nodes
    INNER JOIN taxonomy_names ON(taxonomy_nodes.tax_id = taxonomy_names.tax_id)
    WHERE taxonomy_names.name = ? and taxonomy_names.name_class = 'scientific name'
    """
    rows = db._cur.execute(stmt,['Influenza A virus']).fetchall()
    assert len(rows) == 1, 'a node exists for "Influenza Virus A" before we start'
    rows = db._cur.execute(stmt,['Influenza A segment 1']).fetchall()
    assert not rows, 'no node exists for "Influenza A segment 1" before we start'
    
    new_node_ids = kdb.create_segmented_flu_taxonomy_nodes()
    assert isinstance(new_node_ids, dict), 'create_segmented_flu_taxonomy_node returns a dict'
    assert isinstance(new_node_ids['A'][None][1],int), 'the data structure returned assigns an int to a combination of virus type subtype and segment number'
    type_A_seg1_tax_id = new_node_ids['A'][None][1]
    assert type_A_seg1_tax_id >0 , 'the type A segment 1 new tax_id is a non-zero integer'
    
    rows = db._cur.execute(stmt,['Influenza A segment 1']).fetchall()
    assert len(rows), 'a node exists now for "Influenza A segment 1"'
    assert rows[0]['tax_id'] == new_node_ids['A'][None][1], 'the new node tax_id has been correctly recorded in the returned datastrcuture'
    
    rows = db._cur.execute(stmt,['Influenza A segment 4']).fetchall()
    assert len(rows), 'a node exists now for "Influenza A segment 4"'
    infA_seg_4_tax_id = new_node_ids['A'][None][4]
    assert infA_seg_4_tax_id >0 , 'got a tax_id for the new node "Influenza A segment 4"'
    
    rows = db._cur.execute(stmt,['Influenza A H2 segment 4']).fetchall()
    assert len(rows), 'a node exists now for "Influenza H2 subtype segment 4"'
    infA_H2_seg_4_tax_id = new_node_ids['A']['H2'][4]
    assert infA_H2_seg_4_tax_id >0 , 'got a tax_id for the new node "Influenza A H2 segment 4"'
    infA_H2_seg_4_parent_tax_id=rows[0]['parent_tax_id']
    assert infA_H2_seg_4_parent_tax_id>0, 'got a parent_tax_id for  "Influenza A H2 segment 4"'

    assert infA_H2_seg_4_parent_tax_id == infA_seg_4_tax_id ,'the parent of "Influenza A H2 segment 4" is  "Influenza A segment 4"'

    rows = db._cur.execute(stmt,['Influenza A N11 segment 6']).fetchall()
    assert len(rows), 'a node exists now for "Influenza N11 subtype segment 6"'
    
    rows = db._cur.execute(stmt,['Influenza B segment 4']).fetchall()
    assert len(rows), 'a node exists now for "Influenza B segment 4"'
    
    rows = db._cur.execute(stmt,['Influenza B H2 segment 4']).fetchall()
    assert not rows, 'for influenza B, no H2 subtype nodes under segment 4 have been created"'
    
    rows = db._cur.execute(stmt,['Influenza C segment 1']).fetchall()
    assert not rows, 'no Influenza C parent node exists in the fixtures, hence no Influenza C new taxonomy a node exists now for "Influenza H2 subtype segment 4"'
    
def test_assign_flu_taxonomy_nodes(setup_db_with_real_world_fixture):
    db = setup_db_with_real_world_fixture
    kdb = KrakenDbBuilder(db=db)
    stmt1 = """
        SELECT 
            sequences.tax_id AS seq_tax_id,
            sequences.mod_fasta_header AS mod_fasta_header,
            taxonomy_nodes.tax_id AS node_tax_id,
            taxonomy_nodes.parent_tax_id AS seq_parent_tax_id
        FROM sequences
        LEFT OUTER JOIN taxonomy_nodes ON (sequences.tax_id = taxonomy_nodes.tax_id)
        WHERE flu_name = ? AND segment_number = ?
    """
    stmt2 = """
        SELECT 
            taxonomy_nodes.tax_id AS tax_id,
            taxonomy_names.name
        FROM taxonomy_nodes
        INNER JOIN taxonomy_names ON(taxonomy_nodes.tax_id = taxonomy_names.tax_id)
        WHERE taxonomy_names.name = ?
    """
    
    fluA_puerto_rico_8_seq_rows = db._cur.execute(stmt1,["A/Puerto Rico/8/1934(H1N1)", 8]).fetchall()
    assert len(fluA_puerto_rico_8_seq_rows) == 1, 'found the sequences record for A/Puerto Rico/8/1934(H1N1) segment 8'
    assert not fluA_puerto_rico_8_seq_rows[0]['seq_tax_id'], '...before we start, no tax_id is assigned to this sequence'
    assert not fluA_puerto_rico_8_seq_rows[0]['node_tax_id'], '...no taxonomy_nodes record exists yet for this sequence'
    
    # run the tax_id assignment and re-query for the flu A sequence, which should now have an associated 
    # taxonomy node created, which should be a child node of one of the new flu A segment taxonomy nodes
    kdb.assign_flu_taxonomy_nodes()
    fluA_puerto_rico_8_rows = db._cur.execute(stmt1,["A/Puerto Rico/8/1934(H1N1)", 8]).fetchall()
    assert fluA_puerto_rico_8_rows[0]['seq_tax_id'], '...after running assign_flu_taxonomy_nodes, the record now has a tax_id assigned'
    assert fluA_puerto_rico_8_rows[0]['node_tax_id'], '...there is also a taxonomy_nodes record associated with this sequence now'
    assert fluA_puerto_rico_8_rows[0]['seq_parent_tax_id'], '...the associated taxonomy node has a parent_tax_id'
    assert fluA_puerto_rico_8_rows[0]['mod_fasta_header'] == 'A/Puerto Rico/8/1934(H1N1) segment 8', '...the sequences record has an alternative FASTA header assigned correctly'

    
    # retrieve the taxonomy node Inlfuenza A segment 8 and check that it is assigned as a parent 
    fluA_seg8_node = db._cur.execute(stmt2,['Influenza A segment 8']).fetchone()
    assert fluA_seg8_node, 'found flu A segment 8 node'
    assert fluA_puerto_rico_8_rows[0]['seq_parent_tax_id'] == fluA_seg8_node['tax_id'], '...the parent of this flu A segment 8 sequence is the new node "Influenza A segment 8"'
    
    # same for flu A segment 4, which should be the child of a "Influenza A H1 segment 4" node
    fluA_puerto_rico_4_rows = db._cur.execute(stmt1,["A/Puerto Rico/8/1934(H1N1)", 4]).fetchall()
    assert fluA_puerto_rico_4_rows[0]['seq_tax_id'], '...after running assign_flu_taxonomy_nodes, the record now has a tax_id assigned'
    assert fluA_puerto_rico_4_rows[0]['node_tax_id'], '...there is also a taxonomy_nodes record associated with this sequence now'
    assert fluA_puerto_rico_4_rows[0]['seq_parent_tax_id'], '...the associated taxonomy node has a parent_tax_id'
    
    # retrieve the taxonomy node Inlfuenza A segment 8 and check that it is assigned as a parent 
    fluA_h1_seg4_node = db._cur.execute(stmt2,['Influenza A H1 segment 4']).fetchone()
    assert fluA_h1_seg4_node, 'found flu A H1 segment 4 node'
    assert fluA_puerto_rico_4_rows[0]['seq_parent_tax_id'] == fluA_h1_seg4_node['tax_id'], '...the parent of this flu A segment 8 sequence is the new node "Influenza A segment 8"'
    
    
    # check a flu B segment, where there is no Hx segment 4, just Flu B segment 4 as the parent node
    fluB_4_rows = db._cur.execute(stmt1,["B/Lee/1940", 4]).fetchall()
    assert fluB_4_rows[0]['seq_tax_id'], 'Flu B/Lee/1940 has a tax_id assigned'
    assert fluB_4_rows[0]['node_tax_id'], '...there is also a taxonomy_nodes record associated with this sequence now'
    assert fluB_4_rows[0]['seq_parent_tax_id'], '...the associated taxonomy node has a parent_tax_id'
    fluB_seg4_node = db._cur.execute(stmt2,['Influenza B segment 4']).fetchone()
    assert fluA_seg8_node, 'found flu B segment 4 node'
    assert fluB_4_rows[0]['seq_parent_tax_id'] == fluB_seg4_node['tax_id'], '...the parent of this flu B segment 4 sequence is the new node "Influenza B segment 4"'
    
def test_create_db_ready_dir(setup_db_with_real_world_fixture, tmp_path):
    db = setup_db_with_real_world_fixture
    kdb = KrakenDbBuilder(db=db)
    
    out_dir = tmp_path / "kdb_out_dir"
    exp_names_out_file = out_dir / 'taxonomy' / 'names.dmp'
    assert not exp_names_out_file.is_file(), 'before we start, the expected file names.dmp does not exist'
    
    exp_lib_out_file = out_dir / 'library' / 'library.fna'
    assert not exp_lib_out_file.is_file(), 'before we start, the expected file library.fna does not exist'
    
    kdb.create_db_ready_dir(path= out_dir)

    assert exp_names_out_file.is_file(), 'after running create_db_ready_dir, the expected file taxonomy/names.dmp exists'
    assert exp_lib_out_file.is_file(), 'after running create_db_ready_dir, the expected file library/library.fna exists'

def test_link_all_unlinked_sequences_to_taxonomy_nodes(setup_db_with_real_world_fixture, tmp_path):
    db = setup_db_with_real_world_fixture
    kdb = KrakenDbBuilder(db=db)
    
    stmt_base= """
        SELECT 
            sequences.id,
            sequences.fasta_header,
            sequences.tax_id,
            taxonomy_names.name AS taxonomy_name
        FROM sequences
        LEFT OUTER JOIN taxonomy_names ON(taxonomy_names.tax_id = sequences.tax_id AND taxonomy_names.name_class='scientific name')
    """
    stmt_tax_id_not_set = stmt_base + ' WHERE sequences.tax_id IS NULL'
    stmt_tax_id_set = stmt_base + ' WHERE sequences.tax_id IS NOT NULL'

    rows = db._cur.execute(stmt_tax_id_not_set).fetchall()
    assert len(rows) == 35, 'before running the linkage, all 35 sequences records have no tax_id set'
    
    # run the linkage on NCBI accession ID
    # only two sequences will be linked because the fixture data only contains acc2taxid records for two sequences:
    #   - 'NC_002205.1 Influenza B virus (B/Lee/1940) segment 2'
    #   - 'NC_001803.1 Respiratory syncytial virus, complete genome'
    kdb.link_all_unlinked_sequences_to_taxonomy_nodes()
    rows = db._cur.execute(stmt_tax_id_not_set).fetchall()
    assert len(rows) == 33, 'after running the linkage, 2 sequences have their tax_id set due to acc2taxid records in the fixtures while 33 sequences remain unlinked'
    
    rows = db._cur.execute(stmt_tax_id_set).fetchall()
    assert len(rows) == 2, 'check with reverse logic that 2 sequences now have a tax_id'
    assert [x for x in rows if x['id']==9 and x['tax_id']==12814], 'the resultset contains an expected association of sequences.id 9 with tax_id 12814'

def test_filter_flu_a_wo_subtype(setup_db_with_real_world_fixture, tmp_path):
    db = setup_db_with_real_world_fixture
    kdb = KrakenDbBuilder(db=db)
    
    # retrieve data for a flu A sequence which is not filtered out at this point
    rows = db._cur.execute("SELECT id, include FROM sequences WHERE ncbi_acc = 'NC_002023.1'").fetchall()
    assert len(rows) == 1, 'a flu A sequence can be retrieved from the DB by NCBI acc'
    assert rows[0]['include'] == 1, '... the sequence is set to be included'
    
    # run the filter - it should not affect any sequences at this point
    kdb.filter_flu_a_wo_subtype()
    rows = db._cur.execute("SELECT id, include FROM sequences WHERE ncbi_acc = 'NC_002023.1'").fetchall()
    assert rows[0]['include'] == 1, 'after running filter_flu_a_wo_subtype, this sequence is unaffected because it has H/N subtypes'

    # set the flu A H subtype of this sequence to NULL and re-run the filter
    db._cur.execute("UPDATE sequences SET flu_a_h_subtype = NULL WHERE ncbi_acc = 'NC_002023.1'")
    db._con.commit()
    kdb.filter_flu_a_wo_subtype()
    rows = db._cur.execute("SELECT id, include FROM sequences WHERE ncbi_acc = 'NC_002023.1'").fetchall()
    assert rows[0]['include'] == 0, 'having set H subtype to NULL, this sequence is now filtered out by filter_flu_a_wo_subtype'
    
def test__apply_rsv_size_filter(setup_db_with_real_world_fixture, tmp_path):
    db = setup_db_with_real_world_fixture
    kdb = KrakenDbBuilder(db=db)
    
    # run the filter - it should not filter out any sequences because there are no
    # sequences labelled as RSV A in the fixtures
    kdb._apply_rsv_size_filter(categories=['RSV A'])
    
    update_ids=[3,5,7]
    stmt1="SELECT id, include from sequences WHERE id IN (?,?,?)"
    rows = db._cur.execute(stmt1,update_ids).fetchall()
    excluded_ids = [x['id'] for x in rows if x['include']==0]
    assert not excluded_ids, 'before we apply the RSV filter, none of the three randomly chosen sequences are marked as excluded'
    
    # label some random sequences as "RSV A" (doesn't matter what they really are) 
    # and set their length to slightly below the cutoff so they should be filtered out by the RSB size filter
    stmt2="UPDATE sequences SET category = 'RSV A', seq_length = 14500 WHERE id = ?"
    for id in update_ids:
        db._cur.execute(stmt2,[id])
    db._con.commit()
    
    # apply the filter again - the three sequences should now be filtered out
    kdb._apply_rsv_size_filter(categories=['RSV A'])
    rows = db._cur.execute(stmt1,update_ids).fetchall()
    excluded_ids = [x['id'] for x in rows if x['include']==0]
    assert sorted(excluded_ids) == sorted(update_ids), 'having set the RSV A label and sequence length below cutoff for three randomly chosen sequences, these are now marked as excluded'
    
def test_filter_out_sequences_linked_to_taxonomy_sub_tree(setup_db_with_real_world_fixture):
    """
    TODO: This is highly repetetive with the test test_db.py::test_get_sequence_ids_linked_to_taxon
    because the method tested here is just applying two Db class methods to retrieve, then filter out the
    sequences that are linked to a sub-tree. It would be better to have some fixtures for this that 
    can be shared instead of manipulating the fixtures in the same way here and in the test_db.py method.  
    """
    db = setup_db_with_real_world_fixture
    kdb = KrakenDbBuilder(db=db)
    excluded_seq_stmt = """
        SELECT id
        FROM sequences 
        WHERE id IN (1,2,3,4,6) AND include = 0
    """
    seq_ids = kdb.filter_out_sequences_linked_to_taxonomy_sub_tree(tax_id= 2955291)
    assert not seq_ids, 'before we make changes to the fixtures, no sequences are linked to taxon 2955291 or any node in the sub-tree rooted at this taxon, so none are removed'
    assert not db._cur.execute(excluded_seq_stmt).fetchall(), '... and none of the sequences with ids 1,2,3,4 and 6 are marked include=0'
    
    # For details on these fixture UPDATEs see test_db.py::test_get_sequence_ids_linked_to_taxon
    update_data = [
        [11320,1],
        [114727,2],
        [211044,3],
        [641809,4],
        [335341,6]
    ]
    db._cur.executemany("UPDATE sequences SET tax_id = ? WHERE id = ?", update_data)
    db._con.commit()
    
    # All of the 5 sequences should now be removed by the method because they are now linked to the
    # tree with root tax_id 2955291
    seq_ids = kdb.filter_out_sequences_linked_to_taxonomy_sub_tree(tax_id= 2955291)
    assert sorted(seq_ids) == [1,2,3,4,6], 'after linking 5 sequences to the sub-tree, they are all removed by the method no and their ids are returned'
    rows = db._cur.execute(excluded_seq_stmt).fetchall()
    assert len(rows) == 5, '... and all of the sequences with ids 1,2,3,4 and 6 are marked include=0'
    


def test_create_rsv_taxonomy(setup_db_with_rsv_fixture):
    db = setup_db_with_rsv_fixture
    kdb = KrakenDbBuilder(db=db)
    
    # assert that the data, before we apply the RSV taxonomy modifications, is in a state similar to what 
    # we would have from a default NCBI RefSeq data build 
    stmt1 = """
        SELECT
            fasta_header,
            parent_tax_id,
            parent_tax_names.name AS parent_taxon_name
        FROM sequences
        INNER JOIN taxonomy_nodes ON(taxonomy_nodes.tax_id = sequences.tax_id)
        INNER JOIN taxonomy_names AS parent_tax_names ON(parent_tax_names.tax_id = taxonomy_nodes.parent_tax_id)
        WHERE parent_tax_names.name = ?
    """
    rows = db._cur.execute(stmt1, ['Human respiratory syncytial virus A']).fetchall()
    assert not rows, 'before we start, no sequences are linked to hRSV A'
    
    rows = db._cur.execute(stmt1, ['Human respiratory syncytial virus B']).fetchall()
    assert not rows, 'before we start, no sequences are linked to hRSV B'
    
    # run the RSV creation
    assert kdb.create_rsv_taxonomy(rsv_size_filter=True), 'method returns True'
    
    rows = db._cur.execute(stmt1, ['Human respiratory syncytial virus A']).fetchall()
    assert  len(rows) == 2, 'having built the RSV taxonomy, there are now 2 sequences linked to hRSV A'
    
    rows = db._cur.execute(stmt1, ['Human respiratory syncytial virus B']).fetchall()
    assert len(rows) == 1, 'having built the RSV taxonomy, there is now 1 sequence linked to hRSV B'


def test_filter_out_sequences_linked_to_high_level_rsv_nodes(setup_db_with_rsv_fixture_for_filter):
    db = setup_db_with_rsv_fixture_for_filter
    kdb = KrakenDbBuilder(db=db)
    
    stmt = """
        SELECT
            tax_id,
            include
        FROM sequences 
        WHERE fasta_header IN (
            'Human orthopneumovirus Subgroup B',
            'Human orthopneumovirus Subgroup A',
            'Respiratory syncytial virus, complete genome',
            'known RSV A',
            'known RSV A 2',
            'known RSV B',
            'short RSV A'
        )
    """
    rows = db._cur.execute(stmt).fetchall()
    assert len(rows) == 7, 'there are 7 RSV sequences in total in the fixtures'
    assert len([x for x in rows if x['include']==1]) ==7 ,'before the filter is run, all are marked as included'

    n_removed = kdb.filter_out_sequences_linked_to_high_level_rsv_nodes()
    
    # only the 3 RefSeq sequence should be removed by the filter
    assert n_removed == 3, 'filter returns correct number of sequences removed'
    
    rows = db._cur.execute(stmt).fetchall()
    assert len(rows) == 7, 'the filter has not changed the number of RSV sequence records'
    assert len([x for x in rows if x['include']==1]) ==4 ,'after the filter, only the 4 pre-labelled RSV sequences linked to hRSV A/B remain included'

<<<<<<< HEAD

def test_deduplicate_sequences(setup_db_with_real_world_fixture):
    db = setup_db_with_real_world_fixture
    kdb = KrakenDbBuilder(db=db)
    
    stmt = """
        SELECT 
            id, 
            include
        FROM sequences
    """
    rows = db._cur.execute(stmt).fetchall()
    assert len([x for x in rows if x['include']==1]) ==35 ,'we are starting with 35 sequence records in the DB that have include=1'
    
    removed_ids = kdb.deduplicate_sequences()
    assert len(removed_ids) == 0, 'before we create duplicates, no sequences are removed as duplicates'
    
    # add two sequences that are duplicates of 2 existing sequences
    update_stmt = """
        INSERT INTO sequences (id,tax_id,fasta_header,dna_sequence,seq_length,segment_number,ncbi_acc,flu_name,flu_type,flu_a_h_subtype,flu_a_n_subtype,include,is_flu,category,original_tax_id) VALUES
            (200,NULL,'kraken:taxid|211044|NC_002021.1 Influenza A virus (A/Puerto Rico/8/1934(H1N1)) segment 2, complete sequence','AGCGAAAGCAGGCAAACCATTTGAATGGATGTCAATCCGACCTTACTTTTCTTAAAAGTGCCAGCACAAAATGCTATAAGCACAACTTTCCCTTATACCGGAGACCCTCCTTACAGCCATGGGACAGGAACAGGATACACCATGGATACTGTCAACAGGACACATCAGTACTCAGAAAAGGCAAGATGGACAACAAACACCGAAACTGGAGCACCGCAACTCAACCCGATTGATGGGCCACTGCCAGAAGACAATGAACCAAGTGGTTATGCCCAAACAGATTGTGTATTGGAAGCAATGGCTTTCCTTGAGGAATCCCATCCTGGTATTTTTGAAAACTCGTGTATTGAAACGATGGAGGTTGTTCAGCAAACACGAGTAGACAAGCTGACACAAGGCCGACAGACCTATGACTGGACTTTAAATAGAAACCAGCCTGCTGCAACAGCATTGGCCAACACAATAGAAGTGTTCAGATCAAATGGCCTCACGGCCAATGAGTCTGGAAGGCTCATAGACTTCCTTAAGGATGTAATGGAGTCAATGAAAAAAGAAGAAATGGGGATCACAACTCATTTTCAGAGAAAGAGACGGGTGAGAGACAATATGACTAAGAAAATGATAACACAGAGAACAATAGGTAAAAGGAAACAGAGATTGAACAAAAGGAGTTATCTAATTAGAGCATTGACCCTGAACACAATGACCAAAGATGCTGAGAGAGGGAAGCTAAAACGGAGAGCAATTGCAACCCCAGGGATGCAAATAAGGGGGTTTGTATACTTTGTTGAGACACTGGCAAGGAGTATATGTGAGAAACTTGAACAATCAGGGTTGCCAGTTGGAGGCAATGAGAAGAAAGCAAAGTTGGCAAATGTTGTAAGGAAGATGATGACCAATTCTCAGGACACCGAACTTTCTTTGACCATCACTGGAGATAACACCAAATGGAACGAAAATCAGAATCCTCGGATGTTTTTGGCCATGATCACATATATGACCAGAAATCAGCCCGAATGGTTCAGAAATGTTCTAAGTATTGCTCCAATAATGTTCTCAAACAAAATGGCGAGACTGGGAAAAGGGTATATGTTTGAGAGCAAGAGTATGAAACTTAGAACTCAAATACCTGCAGAAATGCTAGCAAGCATTGATTTGAAATATTTCAATGATTCAACAAGAAAGAAGATTGAAAAAATCCGACCGCTCTTAATAGAGGGGACTGCATCATTGAGCCCTGGAATGATGATGGGCATGTTCAATATGTTAAGCACTGTATTAGGCGTCTCCATCCTGAATCTTGGACAAAAGAGATACACCAAGACTACTTACTGGTGGGATGGTCTTCAATCCTCTGACGATTTTGCTCTGATTGTGAATGCACCCAATCATGAAGGGATTCAAGCCGGAGTCGACAGGTTTTATCGAACCTGTAAGCTACATGGAATCAATATGAGCAAGAAAAAGTCTTACATAAACAGAACAGGTACATTTGAATTCACAAGTTTTTTCTATCGTTATGGGTTTGTTGCCAATTTCAGCATGGAGCTTCCCAGTTTTGGTGTGTCTGGGAGCAACGAGTCAGCGGACATGAGTATTGGAGTTACTGTCATCAAAAACAATATGATAAACAATGATCTTGGTCCAGCAACAGCTCAAATGGCCCTTCAGTTGTTCATCAAAGATTACAGGTACACGTACCGATGCCATAGAGGTGACACACAAATACAAACCCGAAGATCATTTGAAATAAAGAAACTGTGGGAGCAAACCCGTTCCAAAGCTGGACTGCTGGTCTCCGACGGAGGCCCAAATTTATACAACATTAGAAATCTCCACATTCCTGAAGTCTGCCTAAAATGGGAATTGATGGATGAGGATTACCAGGGGCGTTTATGCAACCCACTGAACCCATTTGTCAGCCATAAAGAAATTGAATCAATGAACAATGCAGTGATGATGCCAGCACATGGTCCAGCCAAAAACATGGAGTATGATGCTGTTGCAACAACACACTCCTGGATCCCCAAAAGAAATCGATCCATCTTGAATACAAGTCAAAGAGGAGTACTTGAAGATGAACAAATGTACCAAAGGTGCTGCAATTTATTTGAAAAATTCTTCCCCAGCAGTTCATACAGAAGACCAGTCGGGATATCCAGTATGGTGGAGGCTATGGTTTCCAGAGCCCGAATTGATGCACGGATTGATTTCGAATCTGGAAGGATAAAGAAAGAAGAGTTCACTGAGATCATGAAGATCTGTTCCACCATTGAAGAGCTCAGACGGCAAAAATAGTGAATTTAGCTTGTCCTTCATGAAAAAATGCCTTGTTCCTACT',2341,2,'NC_002021.1','A/Puerto Rico/8/1934(H1N1)','A',1,1,1,1,NULL,211044),
            (300,NULL,'kraken:taxid|211044|NC_002022.1 Influenza A virus (A/Puerto Rico/8/1934(H1N1)) segment 3, complete sequence','AGCGAAAGCAGGTACTGATCCAAAATGGAAGATTTTGTGCGACAATGCTTCAATCCGATGATTGTCGAGCTTGCGGAAAAAACAATGAAAGAGTATGGGGAGGACCTGAAAATCGAAACAAACAAATTTGCAGCAATATGCACTCACTTGGAAGTATGCTTCATGTATTCAGATTTCCACTTCATCAATGAGCAAGGCGAGTCAATAATCGTAGAACTTGGTGATCCTAATGCACTTTTGAAGCACAGATTTGAAATAATCGAGGGAAGAGATCGCACAATGGCCTGGACAGTAGTAAACAGTATTTGCAACACTACAGGGGCTGAGAAACCAAAGTTTCTACCAGATTTGTATGATTACAAGGAAAATAGATTCATCGAAATTGGAGTAACAAGGAGAGAAGTTCACATATACTATCTGGAAAAGGCCAATAAAATTAAATCTGAGAAAACACACATCCACATTTTCTCGTTCACTGGGGAAGAAATGGCCACAAAGGCCGACTACACTCTCGATGAAGAAAGCAGGGCTAGGATCAAAACCAGGCTATTCACCATAAGACAAGAAATGGCCAGCAGAGGCCTCTGGGATTCCTTTCGTCAGTCCGAGAGAGGAGAAGAGACAATTGAAGAAAGGTTTGAAATCACAGGAACAATGCGCAAGCTTGCCGACCAAAGTCTCCCGCCGAACTTCTCCAGCCTTGAAAATTTTAGAGCCTATGTGGATGGATTCGAACCGAACGGCTACATTGAGGGCAAGCTGTCTCAAATGTCCAAAGAAGTAAATGCTAGAATTGAACCTTTTTTGAAAACAACACCACGACCACTTAGACTTCCGAATGGGCCTCCCTGTTCTCAGCGGTCCAAATTCCTGCTGATGGATGCCTTAAAATTAAGCATTGAGGACCCAAGTCATGAAGGAGAGGGAATACCGCTATATGATGCAATCAAATGCATGAGAACATTCTTTGGATGGAAGGAACCCAATGTTGTTAAACCACACGAAAAGGGAATAAATCCAAATTATCTTCTGTCATGGAAGCAAGTACTGGCAGAACTGCAGGACATTGAGAATGAGGAGAAAATTCCAAAGACTAAAAATATGxxxxxxxCAAGTCAGCTAAAGTGGGCACTTGGTGAGAACATGGCACCAGAAAAGGTAGACTTTGACGACTGTAAAGATGTAGGTGATTTGAAGCAATATGATAGTGATGAACCAGAATTGAGGTCGCTTGCAAGTTGGATTCAGAATGAGTTCAACAAGGCATGCGAACTGACAGATTCAAGCTGGATAGAGCTTGATGAGATTGGAGAAGATGTGGCTCCAATTGAACACATTGCAAGCATGAGAAGGAATTATTTCACATCAGAGGTGTCTCACTGCAGAGCCACAGAATACATAATGAAGGGGGTGTACATCAATACTGCCTTACTTAATGCATCTTGTGCAGCAATGGATGATTTCCAATTAATTCCAATGATAAGCAAGTGTAGAACTAAGGAGGGAAGGCGAAAGACCAACTTGTATGGTTTCATCATAAAAGGAAGATCCCACTTAAGGAATGACACCGACGTGGTAAACTTTGTGAGCATGGAGTTTTCTCTCACTGACCCAAGACTTGAACCACACAAATGGGAGAAGTACTGTGTTCTTGAGATAGGAGATATGCTTCTAAGAAGTGCCATAGGCCAGGTTTCAAGGCCCATGTTCTTGTATGTGAGGACAAATGGAACCTCAAAAATTAAAATGAAATGGGGAATGGAGATGAGGCGTTGTCTCCTCCAGTCACTTCAACAAATTGAGAGTATGATTGAAGCTGAGTCCTCTGTCAAAGAGAAAGACATGACCAAAGAGTTCTTTGAGAACAAATCAGAAACATGGCCCATTGGAGAGTCTCCCAAAGGAGTGGAGGAAAGTTCCATTGGGAAGGTCTGCAGGACTTTATTAGCAAAGTCGGTATTTAACAGCTTGTATGCATCTCCACAACTAGAAGGATTTTCAGCTGAATCAAGAAAACTGCTTCTTATCGTTCAGGCTCTTAGGGACAATCTGGAACCTGGGACCTTTGATCTTGGGGGGCTATATGAAGCAATTGAGGAGTGCCTAATTAATGATCCCTGGGTTTTGCTTAATGCTTCTTGGTTCAACTCCTTCCTTACACATGCATTGAGTTAGTTGTGGCAGTGCTACTATTTGCTATCCATACTGTCCAAAAAAGTACCTTGTTTCTACT',2233,3,'NC_002022.1','A/Puerto Rico/8/1934(H1N1)','A',1,1,1,1,NULL,211044)
    """
    db._cur.executescript(update_stmt)
    db._con.commit()
    
    rows = db._cur.execute(stmt).fetchall()
    assert len([x for x in rows if x['include']==1]) ==37 ,'2 sequences add but still all have include=1'
    
    removed_ids = kdb.deduplicate_sequences()
    assert len(removed_ids) == 2, 'the deduplicate filter now removes 2 sequences'
    removed_ids == [200,300], 'the correct sequences have been reported as removed'
    
    rows = db._cur.execute(stmt).fetchall()
    excluded_ids = [int(x['id']) for x in rows if x['include']==0]
    assert 200 in excluded_ids, 'duplicate seq ID 200 been filtered out'
    assert 300 in excluded_ids, 'duplicate seq ID 200 been filtered out'
        
    included_ids = [int(x['id']) for x in rows if x['include']==1]
    assert 2 in included_ids, 'original seq ID 2 has not been filtered out'
    assert 3 in included_ids, 'original seq ID 3 has not been filtered out'
=======
def test_find_multiref_paths(setup_db_with_real_world_fixture):
    db = setup_db_with_real_world_fixture
    kdb = KrakenDbBuilder(db=db)

    ## mae first call to method
    multiref_paths, seen, multiref_data = kdb.find_multiref_paths()
    ## output should be a dict
    assert isinstance(multiref_paths, list)
    ## output should be empty
    assert len(multiref_paths) == 0

    update_stmt = """
    UPDATE sequences
    SET tax_id = 11250
    WHERE original_tax_id = 11250
    """
    db._cur.execute(update_stmt)
    db._con.commit()

    test_stmt = """
    SELECT tax_id
    FROM sequences
    WHERE original_tax_id = 11250
    """

    ## confirm that the update statement worked
    data = db._cur.execute(test_stmt).fetchall()
    for i in data:
        taxid_found = i[0]
    assert taxid_found == 11250

    ## second call to method
    multiref_paths_now, seen, multiref_data_now = kdb.find_multiref_paths()
    ## output should be a dict
    assert isinstance(multiref_paths_now, list)
    ## added the taxid "11250" to the tax_id field in the sequences table
    ## there are 3 paths in the fixture DB where "11250" is the parent node
    ## output should therefore contain 3 paths
    assert len(multiref_paths_now) == 3
    for path in multiref_paths_now:
        assert 11250 in path

def test_repair_multiref_paths(setup_db_with_real_world_fixture):
    db = setup_db_with_real_world_fixture
    kdb = KrakenDbBuilder(db=db)
    update_stmt_subterminal = """
    UPDATE sequences
    SET tax_id = 11250
    WHERE original_tax_id = 11250
    """

    update_stmt_complex = """
    UPDATE sequences
    SET tax_id = 2955465
    WHERE original_tax_id = 518987
    """
    db._cur.execute(update_stmt_subterminal)
    db._cur.execute(update_stmt_complex)
    db._con.commit()

    multiref_paths, seen, multiref_data = kdb.find_multiref_paths()
    assert len(multiref_paths) == 4

    kdb.repair_multiref_paths(multiref_paths, seen)

    multiref_paths_now, seen, multiref_data_now = kdb.find_multiref_paths()
    assert len(multiref_paths_now) == 0
>>>>>>> 51bfc4e7
<|MERGE_RESOLUTION|>--- conflicted
+++ resolved
@@ -468,7 +468,6 @@
     assert len(rows) == 7, 'the filter has not changed the number of RSV sequence records'
     assert len([x for x in rows if x['include']==1]) ==4 ,'after the filter, only the 4 pre-labelled RSV sequences linked to hRSV A/B remain included'
 
-<<<<<<< HEAD
 
 def test_deduplicate_sequences(setup_db_with_real_world_fixture):
     db = setup_db_with_real_world_fixture
@@ -510,7 +509,7 @@
     included_ids = [int(x['id']) for x in rows if x['include']==1]
     assert 2 in included_ids, 'original seq ID 2 has not been filtered out'
     assert 3 in included_ids, 'original seq ID 3 has not been filtered out'
-=======
+
 def test_find_multiref_paths(setup_db_with_real_world_fixture):
     db = setup_db_with_real_world_fixture
     kdb = KrakenDbBuilder(db=db)
@@ -577,5 +576,4 @@
     kdb.repair_multiref_paths(multiref_paths, seen)
 
     multiref_paths_now, seen, multiref_data_now = kdb.find_multiref_paths()
-    assert len(multiref_paths_now) == 0
->>>>>>> 51bfc4e7
+    assert len(multiref_paths_now) == 0