import sqlite3
import os
from collections import defaultdict

"""
This module contains the definitions of classes to handle the sqlite DB for kraken_flu
The schema of the DB is as follows:

  ┌────────────────┐           ┌───────────────────────────────────┐            
  │taxonomy_names  │           │ taxonomy_nodes                    │            
  ├────────────────┤           ├───────────────────────────────────┤            
  │PK id           │    ┌─────►│ PK tax_id                         │▲───┐       
  │FK tax_id       ├────┤      │ FK parent_tax_id                  ├────┘       
  │   name_txt     │    │      │    rank                           │            
  │   unique_name  │    │      │    embl_code                      │            
  │   name_class   │    │      │    division_id                    │            
  └────────────────┘    │      │    inherited_div_flag             │            
                        │      │    genetic_code_id                │            
  ┌──────────────────┐  │      │    inherited_GC_flag              │            
  │sequences         │  │      │    mitochondrial_genetic_code_id  │            
  ├──────────────────┤  │      │    inherited_MGC_flag             │            
  │PK id             │  │      │    GenBank_hidden_flag            │            
  │FK tax_id         ├──┘      │    hidden_subtree_root_flag       │            
  │   fasta_header   │         │    comments                       │            
  │   dna_sequence   │         └───────────────────────────────────┘            
  │   seq_length     │                                                          
  │   ncbi_acc       │                                                          
  │   flu_name       │                                                          
  │   flu_a_h_subtype│                                                          
  │   flu_a_n_subtype│                                                          
  │   include        │                                                          
  └──────────────────┘                                                          

"""

class Db():   
    """
    This class handles all interactions with the SQLite DB, including the DB session.

    Parameters:
        db_path: str, required
            absolute path to the sqlite file to be created
            
        debug: bool, optional, defaults to False
            If True, will emit debug messages from SQLAlchemy
    """
    def __init__( self, db_path: str, debug:bool=False):
        self.db_path = db_path
        if os.path.exists(db_path):
            raise Exception(f"Cannot create database at `{db_path}` - the file exists already.")

        # connect and create a cursor (session)
        self._con = sqlite3.connect(db_path)

         # Enable foreign key support
        self._con.execute("PRAGMA foreign_keys = ON;")
        
        if debug:
            self._con.set_trace_callback(print)
        
        self._con.row_factory = sqlite3.Row # see https://docs.python.org/3.8/library/sqlite3.html?highlight=word#row-objects
        self._cur = self._con.cursor()
        
        # create the DB schema
        self._cur.executescript( self.schema )

    def insert_from_dict(self, table_name:str, data:dict):
        """
        Creates an INSERT statement like:
        INSERT INTO table_name(field1, field2 [...]) VALUES(:field1, :field2 [...])
        which is called with the field values in an execute on the DB cursor
        
        TODO: this method and bulk_insert are very similar and should be merged into one method
        that can handle both, a single dict or the bulk data list of lists used for the bulk_insert method.  
        This could be done either by checking the type of input data we receive or by explicitly 
        setting a mode argument. The only real difference between the two is how to construct the 
        field values list for the sql. We can use executemany for both use cases.  

        Args:
            data (dict): dictionary of the data, keys must be valid field names
            
        Returns:
            True on success
            
        Side effects:
            Insert data into table
            
        """
        field_name_list = [] # for table_name(field list)
        value_name_list = [] # for VALUES(names list)
        values = [] # the values we are inserting in the order of field names
        for key, value in data.items():
            field_name_list.append(key)
            value_name_list.append(':'+key)
            values.append(value)
        stmt = f"INSERT INTO {table_name}({','.join(field_name_list)}) VALUES({','.join(value_name_list)})"
        self._cur.execute(stmt, data)        
        self._con.commit()
        return True
        
    def bulk_insert(self, table_name:str, field_names:list, field_data:list):
        """
        Performs a bulk insert of several rows into a database table.  
        
        Args:
            table_name: str, required
                Name of the table to insert into
                
            field_names: list, required
                List of field names to insert into
                
            field_data: list, required
                List of lists of data for the table fields/columns. Order of data in lists must match 
                the order of field provided in argument field_names
                
        Returns:
            True on success
            
        Side effects:
            Insert data into table
            
        """
        if not isinstance(field_data,list) or not isinstance(field_data[0],list):
            raise ValueError("field_data must be a list of lists")
        
        stmt = f"INSERT INTO {table_name}({','.join(field_names)}) VALUES({','.join(['?']*len(field_names))})"
        self._cur.executemany(stmt, field_data)        
        self._con.commit()
        return True
        
    def bulk_insert_buffer(self, table_name:str, buffer_size= 5000):
        """
        Returns a context manager BulkInsertBuffer object to manage buffered bulk inserts.  
        See class definition for BulkInsertBuffer in this module for details.
        
        Args:
            table_name: str, required
                The name of the table we are inserting into
                
            buffer_size: int, optional, defaults to 5000
                The number of rows of data to hold in RAM before flushing to the DB
            
        """
        return BulkInsertBuffer( db=self, table_name= table_name, buffer_size= buffer_size )
        
    def bulk_update(self, table_name:str, update_fields:list, id_field:str, field_data:list, id_field_values:list):
        """
        Performs a bulk update of several rows in a database table. 
        Requires a list of list of update values and a list of ID field values to identify the rows 
        to be updated.  
        To illustrate how the params are used:
        The statement for executemany is constructed as follows:
        
            UPDATE {table_name} SET {update_fields[0]} = ?, {update_fields[1]} = ? [...] WHERE {id_field} = ?
        
        The values for parameter substitution are taken from the two lists field_data and id_field_values.  
        
        Args:
            table_name: str, required
                Name of the table to insert into
                
            update_fields: list, required
                List of field names to update. Must be in the same order as the order of 
                field values in the field_data list of lists.  
                
            id_field: str, required
                Name of the "id_field", which is used in the WHERE clause of the UPDATE statement to 
                identify each row to be updated. Usually the PK but can be any field that can be used in a 
                UPDATER statement WHERE clause.  
                
            field_data: list, required
                List of lists of data for the table fields/columns. Order of data in lists must match 
                the order of field provided in argument field_names
                
            id_field_values: list, required
                List of values for the "id_field", which identifies the rows to be updated
                
        Returns:
            True on success
            
        Side effects:
            Insert data into table
            
        """
        if not isinstance(field_data,list) or not isinstance(field_data[0],list):
            raise ValueError("field_data must be a list of lists")
        
        # combine field update values and the WHERE clause ID field value into a single list
        # with the id field value always the last item in the list
        data = [ [*field_values,id_value] for field_values,id_value in zip(field_data, id_field_values)]

        # build the SQL of the form
        # UPDATE table_name SET field1 = ?, field2 = ? [...] WHERE id_field = ?
        stmt = ' '.join( [
            'UPDATE',
            table_name,
            'SET',
            ', '.join([ f"{x} = ?" for x in update_fields ]),
            'WHERE',
            id_field,
            '= ?'
        ])

        self._cur.executemany(stmt, data)        
        self._con.commit()
        return True

    def bulk_update_buffer(self, table_name:str, id_field:str, update_fields:list, buffer_size= 5000):
        """
        Returns a context manager BulkUpdateBuffer object to manage buffered bulk updates.  
        See class definition for BulkUpdateBuffer in this module for details.
        
        Args:
        
        table_name: str, required
            The name of the table we are inserting into
            
        id_field: str, required
            Name of the field that is used to identify the row that is to be updated.  
            Usually the primary key of the table but doesn't have to be.
            Each row of data has to provide a value for this field.  
            
        update_fields: list(str), required
            List of the field names to update. All rows added to the buffer must provide 
            values for all fields in this list, ie every update must be for the same set of 
            field names. Do not include the name of the ID field in this list, it needs to be 
            se in param "id_field" instead.  
            
        buffer_size: int, optional, defaults to 5000
            The number of rows of data to hold in RAM before flushing to the DB
            
        """
        return BulkUpdateBuffer( db=self, table_name= table_name, id_field= id_field, update_fields= update_fields, buffer_size= buffer_size )

    def add_seq2taxid(self, ncbi_acc:str, acc_version:int, tax_id:int, gi:int,):
        """
        Add a sequence record into the "seq2taxid" table
        """
        self.insert_from_dict('seq2taxid',
            {
                "ncbi_acc":ncbi_acc,
                "acc_version":acc_version,
                "tax_id":tax_id,
                "gi":gi
            }
        )

    def add_sequence( self, fasta_header:str,  dna_sequence:str, category:str, flu_type:str, ncbi_acc:str, original_taxid:int, is_flu:bool, isolate_name:str, segment_number:int, h_subtype:int, n_subtype:int ):
        """
        Add a sequence record to table "sequences" without a link to a taxon node (which will be provided later).  
        NOTE on tax_id: If the FASTA header contains a kraken:taxid tag, we record this in the original_tax_id field.  
        The tax_id field is only populated later by this tool when we make the final decision about which node we are associating 
        this sequence with. So the original_tax_id is just a hint that may or may not end up being the tax_id we use in the end, but 
        both are recorded.
        """
        self.insert_from_dict('sequences',
            {
                'fasta_header':fasta_header,
                'dna_sequence':dna_sequence,
                'seq_length':len(dna_sequence),
                'ncbi_acc':ncbi_acc,
                'is_flu':int(is_flu),
                'flu_name':isolate_name,
                'flu_type':flu_type,
                'flu_a_h_subtype':h_subtype,
                'flu_a_n_subtype':n_subtype,
                'segment_number':segment_number,
                'include':int(True),
                'category':category,
                'original_tax_id':original_taxid,
            } 
        )
        
    def add_node(self, tax_id:int, parent_tax_id: int, rank: str, embl_code:str, division_id: int, inherited_div_flag:int, genetic_code_id:int,inherited_GC_flag:int, mitochondrial_genetic_code_id:int, inherited_MGC_flag:int, GenBank_hidden_flag:int, hidden_subtree_root_flag:int, comments:str):
        """
        Add a row into the nodes table.  
        """
        self.insert_from_dict('taxonomy_nodes',
            {
                'tax_id': tax_id,
                'parent_tax_id': parent_tax_id,
                'rank': rank,
                'embl_code': embl_code,
                'division_id': division_id,                   
                'inherited_div_flag': inherited_div_flag,            
                'genetic_code_id': genetic_code_id,
                'inherited_GC_flag': inherited_GC_flag,
                'mitochondrial_genetic_code_id': mitochondrial_genetic_code_id,
                'inherited_MGC_flag': inherited_MGC_flag,
                'GenBank_hidden_flag': GenBank_hidden_flag,
                'hidden_subtree_root_flag': hidden_subtree_root_flag,
                'comments': comments
            } 
        )
        
    def get_leaf_node_tax_ids(self):
        """
        Runs a query to fetch all tax_ids of leaf nodes, ie nodes that have no children
        """
        stmt = """
            SELECT tax_id
            FROM taxonomy_nodes AS tn1
            WHERE NOT EXISTS(
                SELECT *
                FROM taxonomy_nodes AS tn2
                WHERE tn2.parent_tax_id = tn1.tax_id
            )
        """
        rows = self._cur.execute(stmt).fetchall()
        return [ r['tax_id'] for r in rows ]

    def add_name(self, tax_id:int, name:str, name_class:str, unique_name:str):
        """
        Add a row into the names table. 
        NOTE: there is no check here to ensure the referenced tax_id actually exists in the taxonomy_nodes 
        parent table. This saves a significant number of SELECTs and the check should not be required because 
        we are basically just re-creating the taxonomy database from NCBI using the flat file export.
        """
        self.insert_from_dict('taxonomy_names',
            {
                'tax_id': tax_id,
                'name': name,
                'name_class': name_class,
                'unique_name': unique_name
            } 
        )
        
    def add_taxon(self, tax_id:int, parent_tax_id:int, name:str):
        """
        TODO: not used in assign_flu_taxonomy_nodes now - is this still needed or can it be deleted?
              Might still be useful in the future for small scale inserts but too slow for bulk operations.  
        Adds a new taxon to the DB, which consists of a new record in taxonomy_nodes and a linked 
        record in taxonomy_names.  
        This is meant to be used for the creation of new "artificial" taxa. Some field data needs to be 
        provided for a node record that is not relevant for these new taxon and is just hardcode here.  
        The name_class is hardcoded to be "scientific name".  
        A parent_tax_id is required so that the new node has a parent in the taxonomy.  

        Args:
            tax_id: int, required
                The tax_id for the new node
        
            parent_tax_id: int, required
                The tax_id of the parent node of this new taxon.  
                
            name: str, required
                The scientific name for the new taxon
        """
        self.add_node(
            tax_id= tax_id,
            parent_tax_id= parent_tax_id,
            rank='no rank',
            embl_code=None,
            division_id=9,
            inherited_div_flag=1,
            genetic_code_id=1,
            inherited_GC_flag=1,
            mitochondrial_genetic_code_id=0,
            inherited_MGC_flag=1,
            GenBank_hidden_flag=0,
            hidden_subtree_root_flag=0,
            comments='kraken_flu added node'
        )
        self.add_name(
            tax_id= tax_id,
            name= name,
            name_class= 'scientific name',
            unique_name= name
        )
        
        
    def get_all_tax_ids_paths_root_to_leaf(self):
        """
        Queries the DB to retrieve a list of lists as follows:
            [ 
                [root_tax_id, child_tax_id1, child_tax_id2, ... leaf_tax_id1],
                [root_tax_id, child_tax_id3, child_tax_id4, ... leaf_tax_id2],]
            ]
        Every top level list element is a list of tax_ids that represent a path through the
        taxonomy from root to a leaf. The final datastructure contains one top level list for
        every leaf node in the taxonomy

        Returns:
            list of lists
        """
        leaf_node_tax_ids = self.get_leaf_node_tax_ids()
        data = []
        
        for leaf_node_tax_id in leaf_node_tax_ids:
            data.append( self.get_tax_ids_path_root_to_node(leaf_node_tax_id))
            
        return data

    def get_tax_ids_path_root_to_node(self, starting_tax_id:int):
        """
        For a given node by tax_id, traverse the taxonomy from child to parent and collect 
        tax_ids until we hit the root node.  
        Return as a list in order from root tax_id to the one we started from, ie from parent to 
        child. 
        Example:
        path = db.get_tax_ids_path_root_to(12)
        [1, 4, 12]
        -> means the node with tax_id 12 has a path (of tax_ids) from root (1) via node 4.
        
        Args:
            starting_tax_id: int, required
                The tax_id from where we start to query towards the root.
                This does not have to be a leaf node.

        Returns:
            list: list of tax_ids in order from root to the node we started from
        """
        tax_id = starting_tax_id
        path = []
        while tax_id:
            path.append(tax_id)
            tax_id = self.get_parent_tax_id(tax_id)
        path.reverse()
        return path
        
    
    def get_parent_tax_id(self, tax_id:int):
        """
        From a given node, identified by tax_id, find the parent tax_id.  
        Returns None for the root taxonomy node, which has no tax_id

        Args:
            tax_id: int, required
                The tax_id for the node for which we want to identify the parent

        Returns:
            parent_tax_id: int
        """
        stmt = """
            SELECT tax_id
            FROM taxonomy_nodes
            WHERE tax_id = (
                SELECT parent_tax_id 
                FROM taxonomy_nodes 
                WHERE tax_id = ?
            )
        """
        rows= self._cur.execute(stmt,[tax_id]).fetchall()
        if not rows:
            return None
        elif len(rows) > 1:
            raise ValueError(f"taxonomy node with tax_id {tax_id} has more than one parent, which should not be possible")
        else:
            return rows[0]['tax_id']
        
    def get_flu_name_segment_data_dict(self):
        """
        Returns a dictionary of all flu names with segment lengths for all records in sequences that
        are marked as flu and have a flu name (there are also records that are marked as flu and have 
        no flu name because it could not be parsed - we can't use those because we can't group segments)
        The returned data structure groups the data by flu isolate name.
        
        Returns:
            Dictionary with the following structure:
                { flu_name: {segment_number: sequence_length} }
        """
        stmt = """
        SELECT 
            flu_name,
            segment_number,
            seq_length
        FROM sequences
        WHERE is_flu = 1 AND flu_name IS NOT NULL AND segment_number IS NOT NULL
        """
        data = defaultdict(lambda: defaultdict(int))
        rows = self._cur.execute(stmt).fetchall()
        for row in rows:
            data[ row['flu_name'] ][ row['segment_number']] = row['seq_length']
            
        return data
    
    def retrieve_sequence_ids_by_flu_name(self, name:str):
        """
        Query sequences by flu_name and return a list of the sequences.id

        Args:
            name: str, required
                flu_name field value to search with
                
        Returns:
            List of sequences.id for records with matching flu_name value
        """
        stmt = """
            SELECT id
            FROM sequences
            WHERE flu_name = ?
        """
        return [x['id'] for x in self._cur.execute(stmt,[name]).fetchall()]
    
    def retrieve_tax_id_by_node_scientific_name(self,name:str, one:bool=True):
        """
        Retrieves the tax_id for a node identified by its scientific name.  

        Args:
            name: str, required
                Scientific name to search for.  
                
            one: bool, optional, defaults to True
                If True, returns a single tax_id and throws exception if more than 
                one is found
                
        Returns:
            tax_id (int) or list of tax_ids if one==False
            None if no rows found
        """
        stmt = """
        SELECT taxonomy_nodes.tax_id
        FROM taxonomy_nodes
        INNER JOIN taxonomy_names ON(taxonomy_names.tax_id = taxonomy_nodes.tax_id) 
        WHERE name_class = "scientific name" AND name = ? 
        """
        rows = self._cur.execute(stmt,[name]).fetchall()
        if not rows:
            return None
        tax_ids = [x['tax_id'] for x in rows]
        if one:
            if len(tax_ids)>1:
                raise ValueError(f"more than one record found with scientific name '{name}")
            else:
                return tax_ids[0]
        else:
            return tax_ids
    
    def retrieve_unnamed_unsegmented_flu(self):
        """
        Retrieve records from sequences where flu_name is empty or flu segment is not assign but is_flu is True, ie the record
        name identifies it as flu but it doesn't have a proper flu isolate name.
        """
        stmt = """
        SELECT id
        FROM sequences
        WHERE is_flu = 1 AND (flu_name IS NULL or segment_number IS NULL)
        """
        return [ x['id'] for x in self._cur.execute(stmt)]
    
    def retrieve_all_flu_sequences(self, skip_excluded:bool=False):
        """
        Retrieve all sequences marked as flu.
        
        Args:
            skip_excluded: bool, optional, defaults to False
                adds a filter "include=1" to the query
        
        Returns:
            list of rows
        """
        stmt="""
        SELECT 
            id,
            flu_name,
            segment_number,
            flu_type, 
            flu_a_h_subtype, 
            flu_a_n_subtype
        FROM sequences
        WHERE is_flu = 1
        """
        if skip_excluded:
            stmt+= ' AND include = 1'
        return self._cur.execute(stmt).fetchall()
    
    def mark_as_not_included(self, ids:list):
        """
        Marks sequences as "not included" for final output by setting the include value to 0

        Args:
            ids: list, required
                List of sequences.id for records we want to exclude from final output

        Returns:
            True on success
        
        Side effects:
            Sets value of sequences.include
        """
        stmt="""
            UPDATE sequences
            SET include = 0
            WHERE id IN (%s)  
        """
        ids_str = ','.join(map(str,ids))
        self._cur.execute(stmt % ids_str)
        self._con.commit()
        
    def set_tax_id_for_sequence(self, id:int, tax_id:int):
        """
        Set the tax_id for a sequence record identified by its sequence.id  
        
        Args:
            id: int, required
                id of the sequences record to be updated
                
            tax_id: int, required
                new tax_id for the sequences record
                
        Returns:
            True on success
            
        Side effects:
            Sets sequences.tax_id
        """
        stmt="""
            UPDATE sequences
            SET tax_id = ?
            WHERE id= ?  
        """
        self._cur.execute(stmt, [tax_id, id])
        self._con.commit() 
        return True
        
    def set_tax_id_and_mod_fasta_header_for_sequence(self, id:int, tax_id:int, mod_fasta_header:str):
        """
        Set the tax_id for a sequence record identified by its sequence.id  
        TODO: check if this is still needed (should be superseded by bulk_update)
        Args:
            id: int, required
                id of the sequences record to be updated
                
            tax_id: int, required
                new tax_id for the sequences record
                
            mod_fasta_header: str, required
                A modified FASTA header for this record, which will be used when the 
                data is exported to a FASTA file
                
        Returns:
            True on success
            
        Side effects:
            Sets sequences.tax_id
        """
        stmt="""
            UPDATE sequences
            SET tax_id = ?, mod_fasta_header = ?
            WHERE id= ?  
        """
        self._cur.execute(stmt, [tax_id, mod_fasta_header, id])
        self._con.commit() 
        return True
        
    def max_tax_id(self):
        """
        Returns the maximum tax_id from the nodes table, which is used to assign safe new taxon ids for the 
        nodes we are going to add.

        Returns:
            int: maximum tax_id in the nodes table
        """
        stmt="""
        SELECT MAX(tax_id) AS max_tax_id
        FROM taxonomy_nodes
        """
        row = self._cur.execute(stmt).fetchone()
        return row['max_tax_id']
    
    def all_sequences_iterator(self, included_only:bool=True):
        """
        Creates an iterator over all records in the sequences table. By default, filtering 
        for records that have the "include" flag set.  
        
        Args:
            included_only: bool, optional, defaults to True.
                If True, retrieves only records with include=1

        Returns:
            iterator over sequences records.  
            Can be used like this:
                it = db.all_sequences_iterator()
                for row in it:
                    do something with row
        """
        stmt="""
        SELECT
            id, 
            tax_id, 
            fasta_header,
            mod_fasta_header,
            dna_sequence, 
            seq_length, 
            segment_number, 
            ncbi_acc, 
            flu_name, 
            flu_type, 
            flu_a_h_subtype, 
            flu_a_n_subtype, 
            include, 
            is_flu, 
            category, 
            original_tax_id        
        FROM sequences
        """
        if included_only:
            stmt+=' WHERE include = 1'
            
        return self._iterator(stmt)
            
    def all_taxonomy_names_iterator(self):
        """
        Creates an iterator over all records in the names table. 

        Returns:
            iterator over taxonomy_names records.  
        """
        stmt="""
        SELECT
            id, 
            tax_id, 
            name, 
            name_class, 
            unique_name    
        FROM taxonomy_names
        """
        return self._iterator(stmt)
    
    def all_taxonomy_nodes_iterator(self):
        """
        Creates an iterator over all records in the nodes table. 

        Returns:
            iterator over taxonomy_nodes records.  
        """
        stmt="""
        SELECT
            tax_id, 
            parent_tax_id, 
            rank, 
            embl_code, 
            division_id, 
            inherited_div_flag, 
            genetic_code_id, 
            "inherited_GC_flag", 
            mitochondrial_genetic_code_id, 
            "inherited_MGC_flag", 
            "GenBank_hidden_flag", 
            hidden_subtree_root_flag, 
            comments 
        FROM taxonomy_nodes
        """
        return self._iterator(stmt)

    
    def _iterator(self, stmt):
        for row in self._con.execute(stmt):
            yield row
    
    def get_field_names(self, table_name:str):
        """
        Returns a list of the column/field names of the table

        Args:
            table_name: str, required

        Returns:
            list of field names
        """
        data= self._cur.execute(f"SELECT * FROM {table_name} LIMIT 1")
        return [c[0] for c in data.description]
    
    @property        
    def schema(self):
        """
        The database schema as a string. Used for the creation of the DB
        """
        return """
            CREATE TABLE taxonomy_nodes (
                tax_id INTEGER NOT NULL, 
                parent_tax_id INTEGER, 
                rank VARCHAR NOT NULL, 
                embl_code VARCHAR, 
                division_id INTEGER NOT NULL, 
                inherited_div_flag INTEGER NOT NULL, 
                genetic_code_id INTEGER NOT NULL, 
                "inherited_GC_flag" INTEGER NOT NULL, 
                mitochondrial_genetic_code_id INTEGER NOT NULL, 
                "inherited_MGC_flag" INTEGER NOT NULL, 
                "GenBank_hidden_flag" INTEGER NOT NULL, 
                hidden_subtree_root_flag INTEGER NOT NULL, 
                comments VARCHAR, 
                PRIMARY KEY (tax_id), 
                FOREIGN KEY(parent_tax_id) REFERENCES taxonomy_nodes (tax_id)
            );

            CREATE TABLE taxonomy_names (
                id INTEGER NOT NULL, 
                tax_id INTEGER NOT NULL, 
                name VARCHAR NOT NULL, 
                name_class VARCHAR NOT NULL, 
                unique_name VARCHAR, 
                PRIMARY KEY (id), 
                FOREIGN KEY(tax_id) REFERENCES taxonomy_nodes (tax_id)
            );
            CREATE INDEX idx_tax_name 
                ON taxonomy_names (name);

            CREATE TABLE sequences (
                id INTEGER NOT NULL, 
                tax_id INTEGER, 
                fasta_header VARCHAR NOT NULL,
                mod_fasta_header VARCHAR NULL,
                dna_sequence VARCHAR NOT NULL, 
                seq_length INTEGER NOT NULL, 
                segment_number INTEGER, 
                ncbi_acc VARCHAR, 
                flu_name VARCHAR, 
                flu_type VARCHAR, 
                flu_a_h_subtype INTEGER, 
                flu_a_n_subtype INTEGER, 
                include BOOLEAN NOT NULL, 
                is_flu BOOLEAN NOT NULL, 
                category VARCHAR, 
                original_tax_id INTEGER, 
                PRIMARY KEY (id), 
                FOREIGN KEY(tax_id) REFERENCES taxonomy_nodes (tax_id)
            );
<<<<<<< HEAD

            CREATE TABLE seq2taxid (
                id INTEGER NOT NULL,
                ncbi_acc VARCHAR,
                acc_version INTEGER,
                tax_id INTEGER,
                gi INTEGER,
                PRIMARY KEY (id),
                FOREIGN KEY(ncbi_acc) REFERENCES sequences (ncbi_acc),
                FOREIGN KEY(tax_id) REFERENCES taxonomy_nodes (tax_id)
            );
        """
=======
            CREATE INDEX idx_seq_flu_name 
                ON sequences (flu_name);
        """

class BulkInsertBuffer():
    """
    This class provides a buffer for INSERT statements into a single table, with the 
    purpose of increasing performance at the database build step where we have to load 
    GB of data into the database from NCBI taxonomy files and FASTA files. This would take 
    too long with one INSERT transaction per row of incoming data.   
    The buffer can be filled with data row by row and automatically triggers a write 
    operation when it is full. The size of the buffer can be set to a desired number of rows.  
    
    Use with context manager like so:
    
        >>> row_data = [{'name':'some name'},{'name':'some other name'}]
        >>> with BulkInsertBuffer('taxonomy_names') as b:
        >>>     for row in row_data:
        >>>         b.add_row(row)
            
    At this point, all row data will have been committed to the DB, nothing else to do
        
    Args:
        table_name: str, required
            The name of the table we are inserting into
            
        buffer_size: int, optional, defaults to 5000
            The number of rows of data to hold in RAM before flushing to the DB
        
    """
    def __init__(self, table_name:str, db:Db, buffer_size= 5000):
        self._db = db
        self.table_name = table_name
        self.field_names = db.get_field_names(table_name)
        self.buffer_size = buffer_size
        self.field_data = [] # a list of lists of row data populated when calling add_row
    
    def __enter__(self):
        return self
    
    def __exit__(self, exc_type, exc_value, exc_tb):
        if self.field_data:
            self._write_buffer()
            
    def add_row(self, data_dict:dict):
        """
        Adds a row of data to the buffer. When the buffer is full, triggers a DB INSERT. 
        
        Args:
            dict of field names to field values
            
        Return:
            number of flushed rows to DB, 0 when we are just buffering >0 when commit triggered

        """
        row_data = []
        n=0
        for field_name in self.field_names:
            if field_name in data_dict:
                row_data.append( data_dict[field_name])
                n+=1
            else:
                # no data provided for this field, set it to NULL
                row_data.append(None)

        if n < len(data_dict):
            # if we are here, we have unused items in the kwargs dict, ie values for fields that don't exist
            raise ValueError("field names provided to 'add_row' that do not exist in the database table")
        
        self.field_data.append( row_data )
        n_inserted = 0
        if len( self.field_data ) >= self.buffer_size:
            n_inserted = self._write_buffer()

        return n_inserted
        
    def _write_buffer(self):
        """
        Commits the buffer to the database and empties it out. Called by add_row whenever we hit the 
        max buffer size of rows and by __exit__ to empty out the remaining buffer before we lose the 
        context.  
        Returns number of rows inserted
        """
        n = len(self.field_data)
        self._db.bulk_insert(self.table_name, self.field_names, self.field_data)
        self.field_data = [] # reset the buffer
        return n
    
class BulkUpdateBuffer():
    """
    Same as BulkInsertBuffer but for handling bulk UPDATE instead of INSERT operations.  
    TODO: is it worth creating a common base class for this class and BulkInsertBuffer? 
    
    Use with context manager like so:
    
        >>> row_data = [{'tax_id': 123, 'name':'a new name'} ,{'tax_id': 345, 'name':'new name 2'}]
        >>> with BulkUpdateBuffer(table_name='taxonomy_names', id_field='tax_id') as b:
        >>>     for row in row_data:
        >>>         b.add_row(row)
            
    At this point, all row data will have been committed to the DB, nothing else to do
        
    Args:
        table_name: str, required
            The name of the table we are inserting into
            
        id_field: str, required
            Name of the field that is used to identify the row that is to be updated.  
            Usually the primary key of the table but doesn't have to be.
            Each row of data has to provide a value for this field.  
            
        update_fields: list(str), required
            List of the field names to update. All rows added to the buffer must provide 
            values for all fields in this list, ie every update must be for the same set of 
            field names. Do not include the name of the ID field in this list, it needs to be 
            se in param "id_field" instead.  
            
        buffer_size: int, optional, defaults to 5000
            The number of rows of data to hold in RAM before flushing to the DB
        
    """
    def __init__(self, table_name:str, db:Db, id_field:str, update_fields:list, buffer_size= 5000):
        self._db = db
        self.table_name = table_name
        self.id_field = id_field
        self.update_fields = update_fields
        self.buffer_size = buffer_size
        self.field_data = [] # a list of lists of row data populated when calling add_row
        self.id_field_values = [] # list of the ID field values, used to identify the rows to update
    
    def __enter__(self):
        return self
    
    def __exit__(self, exc_type, exc_value, exc_tb):
        if self.field_data:
            self._write_buffer()
            
    def add_row(self, data_dict:dict):
        """
        Adds a row of data to the buffer. When the buffer is full, triggers a DB UPDATE.
        Keys are field names to be updates EXCEPT the id_field, which is used to identify the
        row to be updated. A value must always be provided for the id_field
        
        Args:
            dict of field names to field values
            
        Return:
            number of flushed rows to DB, 0 when we are just buffering >0 when commit triggered

        """
        row_data = []
        n=0
        try:
            id_value = data_dict[ self.id_field ]
            n+=1
        except KeyError:
            raise ValueError(f"missing value for id_field '{self.id_field}'")
        
        for field_name in self.update_fields:
            if field_name in data_dict:
                row_data.append( data_dict[field_name])
                n+=1
            else:
                raise ValueError(f"no data provided for field {field_name}")

        if n < len(data_dict):
            # if we are here, we have unused items in the kwargs dict, ie values for fields that don't exist
            raise ValueError("field names provided to 'add_row' for field names not contained in the update_fields list")
        
        # add a row of update data with the id_field value last in the list
        self.field_data.append( row_data )
        self.id_field_values.append( id_value )
        n_updated = 0
        if len( self.field_data ) >= self.buffer_size:
            n_updated = self._write_buffer()

        return n_updated
        
    def _write_buffer(self):
        """
        Commits the buffer to the database and empties it out. Called by add_row whenever we hit the 
        max buffer size of rows and by __exit__ to empty out the remaining buffer before we lose the 
        context.  
        Returns number of rows inserted
        """
        n = len(self.field_data)
        self._db.bulk_update(self.table_name, self.update_fields, self.id_field, self.field_data, self.id_field_values )
        
        # reset the buffer
        self.field_data = []
        self.id_field_values = []
        return n
>>>>>>> 4c873f18
<|MERGE_RESOLUTION|>--- conflicted
+++ resolved
@@ -817,7 +817,6 @@
                 PRIMARY KEY (id), 
                 FOREIGN KEY(tax_id) REFERENCES taxonomy_nodes (tax_id)
             );
-<<<<<<< HEAD
 
             CREATE TABLE seq2taxid (
                 id INTEGER NOT NULL,
@@ -830,10 +829,6 @@
                 FOREIGN KEY(tax_id) REFERENCES taxonomy_nodes (tax_id)
             );
         """
-=======
-            CREATE INDEX idx_seq_flu_name 
-                ON sequences (flu_name);
-        """
 
 class BulkInsertBuffer():
     """
@@ -1022,5 +1017,4 @@
         # reset the buffer
         self.field_data = []
         self.id_field_values = []
-        return n
->>>>>>> 4c873f18
+        return n