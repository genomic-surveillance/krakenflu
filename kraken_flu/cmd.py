--- conflicted
+++ resolved
@@ -91,17 +91,17 @@
         type= str,
         help = 'one or more strings/patterns that are used to exclude genomes from the Influenza "complete genome" filter (if used)'
     )
-    
+        
     parser.add_argument(
-<<<<<<< HEAD
+        '--do_full_linkage',
+        action = 'store_true',
+        help = 'run linkage of all sequences via NCBI accession ID to NCBI taxon ID for sequences that are not linked otherwise'        
+    )
+
+    parser.add_argument(
         '--prune_db',
         action = 'store_true',
         help = 'remove unnecessary data from the kraken-flu backend DB at the end of the process'        
-=======
-        '--do_full_linkage',
-        action = 'store_true',
-        help = 'run linkage of all sequences via NCBI accession ID to NCBI taxon ID for sequences that are not linked otherwise'        
->>>>>>> 331fd1f7
     )
 
     return parser
